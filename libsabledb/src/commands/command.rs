--- conflicted
+++ resolved
@@ -65,13 +65,10 @@
     Ttl,
     Del,
     Exists,
-<<<<<<< HEAD
     Expire,
-=======
     // Hash commands
     Hset,
     Hget,
->>>>>>> 56931b17
     NotSupported(String),
 }
 
@@ -182,13 +179,10 @@
         ("ttl", CommandMetadata::new(RedisCommandName::Ttl, RedisCommandFlags::Read)),
         ("del", CommandMetadata::new(RedisCommandName::Del, RedisCommandFlags::Write)),
         ("exists", CommandMetadata::new(RedisCommandName::Exists, RedisCommandFlags::Read)),
-<<<<<<< HEAD
         ("expire", CommandMetadata::new(RedisCommandName::Expire, RedisCommandFlags::Write)),
-=======
         // Hash commands
         ("hset", CommandMetadata::new(RedisCommandName::Hset, RedisCommandFlags::Write)),
         ("hget", CommandMetadata::new(RedisCommandName::Hget, RedisCommandFlags::Read)),
->>>>>>> 56931b17
     ]);
 }
 
